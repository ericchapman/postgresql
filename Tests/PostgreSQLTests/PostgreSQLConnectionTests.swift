import Foundation
import XCTest
import NIO
import NIOOpenSSL
import PostgreSQL
import Core

class PostgreSQLConnectionTests: XCTestCase {
    let defaultTimeout = 5.0
    func testVersion() throws {
        let client = try PostgreSQLConnection.makeTest(transport: .cleartext)
        let results = try client.simpleQuery("SELECT version();").wait()
        try XCTAssert(results[0].firstValue(forColumn: "version")?.decode(String.self).contains("10.") == true)
    }
    
    func testUnverifiedSSLConnection() throws {
        let client = try PostgreSQLConnection.makeTest(transport: .unverifiedTLS)
        let results = try client.simpleQuery("SELECT version();").wait()
        try XCTAssert(results[0].firstValue(forColumn: "version")?.decode(String.self).contains("10.") == true)
    }

    func testSelectTypes() throws {
        let client = try PostgreSQLConnection.makeTest(transport: .cleartext)
        let results = try client.query("select * from pg_type;").wait()
        if results.count > 350 {
            let name = try results[128].firstValue(forColumn: "typname")?.decode(String.self)
            XCTAssert(name != "")
        } else {
            XCTFail("Results count not large enough: \(results.count)")
        }
    }

    func testParse() throws {
        let client = try PostgreSQLConnection.makeTest(transport: .cleartext)
        let query = """
        select * from "pg_type" where "typlen" = $1 or "typlen" = $2
        """
        let rows = try client.query(query, [1, 2]).wait()

        for row in rows {
            try XCTAssert(
                row.firstValue(forColumn: "typlen")?.decode(Int.self) == 1 ||
                row.firstValue(forColumn: "typlen")?.decode(Int.self) == 2
            )
        }
    }

    func testTypes() throws {
        let client = try PostgreSQLConnection.makeTest(transport: .cleartext)
        let createQuery = """
        create table kitchen_sink (
            "smallint" smallint,
            "integer" integer,
            "bigint" bigint,
            "decimal" decimal,
            "numeric" numeric,
            "real" real,
            "double" double precision,
            "varchar" varchar(64),
            "char" char(4),
            "text" text,
            "bytea" bytea,
            "timestamp" timestamp,
            "date" date,
            "time" time,
            "boolean" boolean,
            "point" point
            -- "line" line,
            -- "lseg" lseg,
            -- "box" box,
            -- "path" path,
            -- "polygon" polygon,
            -- "circle" circle,
            -- "cidr" cidr,
            -- "inet" inet,
            -- "macaddr" macaddr,
            -- "bit" bit(16),
            -- "uuid" uuid
        );
        """
        _ = try client.query("drop table if exists kitchen_sink;").wait()
        let createResult = try client.query(createQuery).wait()
        XCTAssertEqual(createResult.count, 0)

        let insertQuery = """
        insert into kitchen_sink values (
            1, -- "smallint" smallint
            2, -- "integer" integer
            3, -- "bigint" bigint
            4, -- "decimal" decimal
            5.3, -- "numeric" numeric
            6, -- "real" real
            7, -- "double" double precision
            '9', -- "varchar" varchar(64)
            '10', -- "char" char(4)
            '11', -- "text" text
            '12', -- "bytea" bytea
            now(), -- "timestamp" timestamp
            current_date, -- "date" date
            localtime, -- "time" time
            true, -- "boolean" boolean
            point(13.5,14) -- "point" point,
            -- "line" line,
            -- "lseg" lseg,
            -- "box" box,
            -- "path" path,
            -- "polygon" polygon,
            -- "circle" circle,
            -- "cidr" cidr,
            -- "inet" inet,
            -- "macaddr" macaddr,
            -- "bit" bit(16),
            -- "uuid" uuid
        );
        """
        let insertResult = try client.query(insertQuery).wait()
        XCTAssertEqual(insertResult.count, 0)
        let queryResult = try client.query("select * from kitchen_sink").wait()
        if queryResult.count == 1 {
            let row = queryResult[0]
            try XCTAssertEqual(row.firstValue(forColumn: "smallint")?.decode(Int16.self), 1)
            try XCTAssertEqual(row.firstValue(forColumn: "integer")?.decode(Int32.self), 2)
            try XCTAssertEqual(row.firstValue(forColumn: "bigint")?.decode(Int64.self), 3)
            try XCTAssertEqual(row.firstValue(forColumn: "decimal")?.decode(String.self), "4")
            try XCTAssertEqual(row.firstValue(forColumn: "real")?.decode(Float.self), 6)
            try XCTAssertEqual(row.firstValue(forColumn: "double")?.decode(Double.self), 7)
            try XCTAssertEqual(row.firstValue(forColumn: "varchar")?.decode(String.self), "9")
            try XCTAssertEqual(row.firstValue(forColumn: "char")?.decode(String.self), "10  ")
            try XCTAssertEqual(row.firstValue(forColumn: "text")?.decode(String.self), "11")
            try XCTAssertEqual(row.firstValue(forColumn: "bytea")?.decode(Data.self), Data([0x31, 0x32]))
            try XCTAssertEqual(row.firstValue(forColumn: "boolean")?.decode(Bool.self), true)
            try XCTAssertNotNil(row.firstValue(forColumn: "timestamp")?.decode(Date.self))
            try XCTAssertNotNil(row.firstValue(forColumn: "date")?.decode(Date.self))
            try XCTAssertNotNil(row.firstValue(forColumn: "time")?.decode(Date.self))
            try XCTAssertEqual(row.firstValue(forColumn: "point")?.decode(PostgreSQLPoint.self), PostgreSQLPoint(x: 13.5, y: 14))
        } else {
            XCTFail("query result count is: \(queryResult.count)")
        }
    }

    func testParameterizedTypes() throws {
        let client = try PostgreSQLConnection.makeTest(transport: .cleartext)
        let createQuery = """
        create table kitchen_sink (
            "smallint" smallint,
            "integer" integer,
            "bigint" bigint,
            "decimal" decimal,
            "numeric" numeric,
            "real" real,
            "double" double precision,
            "varchar" varchar(64),
            "char" char(4),
            "text" text,
            "bytea" bytea,
            "timestamp" timestamp,
            "date" date,
            "time" time,
            "boolean" boolean,
            "point" point,
            "uuid" uuid,
            "array" point[]
            -- "line" line,
            -- "lseg" lseg,
            -- "box" box,
            -- "path" path,
            -- "polygon" polygon,
            -- "circle" circle,
            -- "cidr" cidr,
            -- "inet" inet,
            -- "macaddr" macaddr,
            -- "bit" bit(16),
        );
        """
        _ = try client.query("drop table if exists kitchen_sink;").wait()
        let createResult = try client.query(createQuery).wait()
        XCTAssertEqual(createResult.count, 0)

        let insertQuery = """
        insert into kitchen_sink values (
            $1, -- "smallint" smallint
            $2, -- "integer" integer
            $3, -- "bigint" bigint
            $4::numeric, -- "decimal" decimal
            $5, -- "numeric" numeric
            $6, -- "real" real
            $7, -- "double" double precision
            $8, -- "varchar" varchar(64)
            $9, -- "char" char(4)
            $10, -- "text" text
            $11, -- "bytea" bytea
            $12, -- "timestamp" timestamp
            $13, -- "date" date
            $14, -- "time" time
            $15, -- "boolean" boolean
            $16, -- "point" point
            $17, -- "uuid" uuid
            '{"(1,2)","(3,4)"}' -- "array" point[]
            -- "line" line,
            -- "lseg" lseg,
            -- "box" box,
            -- "path" path,
            -- "polygon" polygon,
            -- "circle" circle,
            -- "cidr" cidr,
            -- "inet" inet,
            -- "macaddr" macaddr,
            -- "bit" bit(16),
        );
        """

        var params: [PostgreSQLDataConvertible] = []
        params += Int16(1) // smallint
        params += Int32(2) // integer
        params += Int64(3) // bigint
        params += String("123456789.0123456789") // decimal
        params += Double(5) // numeric
        params += Float(6) // real
        params += Double(7) // double
        params += String("8") // varchar
        params += String("9") // char
        params += String("10") // text
        params += Data([0x31, 0x32]) // bytea
        params += Date() // timestamp
        params += Date() // date
        params += Date() // time
        params += Bool(true) // boolean
        params += PostgreSQLPoint(x: 11.4, y: 12) // point
        params += UUID() // new uuid
        // params.append([1,2,3] as [Int]) // new array

        let insertResult = try client.query(insertQuery, params).wait()
        XCTAssertEqual(insertResult.count, 0)

        let parameterizedResult = try client.query("select * from kitchen_sink").wait()
        if parameterizedResult.count == 1 {
            let row = parameterizedResult[0]
            try XCTAssertEqual(row.firstValue(forColumn: "smallint")?.decode(Int16.self), 1)
            try XCTAssertEqual(row.firstValue(forColumn: "integer")?.decode(Int32.self), 2)
            try XCTAssertEqual(row.firstValue(forColumn: "bigint")?.decode(Int64.self), 3)
            try XCTAssertEqual(row.firstValue(forColumn: "decimal")?.decode(String.self), "123456789.0123456789")
            try XCTAssertEqual(row.firstValue(forColumn: "real")?.decode(Float.self), 6)
            try XCTAssertEqual(row.firstValue(forColumn: "double")?.decode(Double.self), 7)
            try XCTAssertEqual(row.firstValue(forColumn: "varchar")?.decode(String.self), "8")
            try XCTAssertEqual(row.firstValue(forColumn: "char")?.decode(String.self), "9   ")
            try XCTAssertEqual(row.firstValue(forColumn: "text")?.decode(String.self), "10")
            try XCTAssertEqual(row.firstValue(forColumn: "bytea")?.decode(Data.self), Data([0x31, 0x32]))
            try XCTAssertEqual(row.firstValue(forColumn: "boolean")?.decode(Bool.self), true)
            try XCTAssertNotNil(row.firstValue(forColumn: "timestamp")?.decode(Date.self))
            try XCTAssertNotNil(row.firstValue(forColumn: "date")?.decode(Date.self))
            try XCTAssertNotNil(row.firstValue(forColumn: "time")?.decode(Date.self))
            try XCTAssertEqual(row.firstValue(forColumn: "point")?.decode(String.self), "(11.4,12.0)")
            try XCTAssertNotNil(row.firstValue(forColumn: "uuid")?.decode(UUID.self))
            try XCTAssertEqual(row.firstValue(forColumn: "array")?.decode([PostgreSQLPoint].self).first?.x, 1.0)
        } else {
            XCTFail("parameterized result count is: \(parameterizedResult.count)")
        }
    }

    func testStruct() throws {
        struct Hello: PostgreSQLJSONCustomConvertible, Codable {
            var message: String
        }

        let client = try PostgreSQLConnection.makeTest(transport: .cleartext)
        _ = try client.query("drop table if exists foo;").wait()
        let createResult = try client.query("create table foo (id integer, dict jsonb);").wait()
        XCTAssertEqual(createResult.count, 0)
        let insertResult = try client.query("insert into foo values ($1, $2);", [
            Int32(1), Hello(message: "hello, world")
        ]).wait()

        XCTAssertEqual(insertResult.count, 0)
        let parameterizedResult = try client.query("select * from foo").wait()
        if parameterizedResult.count == 1 {
            let row = parameterizedResult[0]
            try XCTAssertEqual(row.firstValue(forColumn: "id")?.decode(Int.self), 1)
            try XCTAssertEqual(row.firstValue(forColumn: "dict")?.decode(Hello.self).message, "hello, world")
        } else {
            XCTFail("parameterized result count is: \(parameterizedResult.count)")
        }
    }

    func testNull() throws {
        let client = try PostgreSQLConnection.makeTest(transport: .cleartext)
        _ = try client.query("drop table if exists nulltest;").wait()
        let createResult = try client.query("create table nulltest (i integer not null, d timestamp);").wait()
        XCTAssertEqual(createResult.count, 0)
        let insertResult = try client.query("insert into nulltest  (i, d) VALUES ($1, $2)", [
            PostgreSQLData(type: .int2, format: .binary, data: Data([0x00, 0x01])),
            PostgreSQLData(type: .timestamp, format: .binary, data: nil),
        ]).wait()
        XCTAssertEqual(insertResult.count, 0)
        let parameterizedResult = try client.query("select * from nulltest").wait()
        XCTAssertEqual(parameterizedResult.count, 1)
    }

    func testGH24() throws {
        /// PREPARE
        let client = try PostgreSQLConnection.makeTest(transport: .cleartext)
        _ = try client.query("""
        DROP TABLE IF EXISTS "acronym+category"
        """).wait()
        _ = try client.query("""
        DROP TABLE IF EXISTS "categories"
        """).wait()
        _ = try client.query("""
        DROP TABLE IF EXISTS "acronyms"
        """).wait()
        _ = try client.query("""
        DROP TABLE IF EXISTS "users"
        """).wait()

        /// CREATE
        let _ = try client.query("""
        CREATE TABLE "users" ("id" UUID PRIMARY KEY, "name" TEXT NOT NULL, "username" TEXT NOT NULL)
        """).wait()
        let _ = try client.query("""
        CREATE TABLE "acronyms" ("id" BIGINT GENERATED BY DEFAULT AS IDENTITY PRIMARY KEY, "short" TEXT NOT NULL, "long" TEXT NOT NULL, "userID" UUID NOT NULL, FOREIGN KEY ("userID") REFERENCES "users" ("id"), FOREIGN KEY ("userID") REFERENCES "users" ("id"))
        """).wait()
        let _ = try client.query("""
        CREATE TABLE "categories" ("id" BIGINT GENERATED BY DEFAULT AS IDENTITY PRIMARY KEY, "name" TEXT NOT NULL)
        """).wait()
        let _ = try client.query("""
        CREATE TABLE "acronym+category" ("id" UUID PRIMARY KEY, "acronymID" BIGINT NOT NULL, "categoryID" BIGINT NOT NULL, FOREIGN KEY ("acronymID") REFERENCES "acronyms" ("id"), FOREIGN KEY ("categoryID") REFERENCES "categories" ("id"), FOREIGN KEY ("acronymID") REFERENCES "acronyms" ("id"), FOREIGN KEY ("categoryID") REFERENCES "categories" ("id"))
        """).wait()

        /// INSERT
        let userUUID = UUID()
        let _ = try client.query("""
        INSERT INTO "users" ("id", "name", "username") VALUES ($1, $2, $3)
        """, [userUUID, "Vapor Test", "vapor"]).wait()
        let _ = try client.query("""
        INSERT INTO "acronyms" ("id", "userID", "short", "long") VALUES ($1, $2, $3, $4)
        """, [1, userUUID, "ilv", "i love vapor"]).wait()
        let _ = try client.query("""
        INSERT INTO "categories" ("id", "name") VALUES ($1, $2);
        """, [1, "all"]).wait()


        /// SELECT
        let acronyms = client.query("""
        SELECT "acronyms".* FROM "acronyms" WHERE ("acronyms"."id" = $1) LIMIT 1 OFFSET 0
        """, [1])
        let categories = client.query("""
        SELECT "categories".* FROM "categories" WHERE ("categories"."id" = $1) LIMIT 1 OFFSET 0
        """, [1])

        _ = try acronyms.wait()
        _ = try categories.wait()
    }

//    func testNotifyAndListen() throws {
//        let completionHandlerExpectation1 = expectation(description: "first completion handler called")
//        let completionHandlerExpectation2 = expectation(description: "final completion handler called")
//        let notifyConn = try PostgreSQLConnection.makeTest()
//        let listenConn = try PostgreSQLConnection.makeTest()
//        let channelName = "Fooze"
//        let messageText = "Bar"
//        let finalMessageText = "Baz"
//
//        try listenConn.listen(channelName) { text in
//            if text == messageText {
//                completionHandlerExpectation1.fulfill()
//            } else if text == finalMessageText {
//                completionHandlerExpectation2.fulfill()
//            }
//        }.catch({ err in XCTFail("error \(err)") })
//
//        try notifyConn.notify(channelName, message: messageText).wait()
//        try notifyConn.notify(channelName, message: finalMessageText).wait()
//
//        waitForExpectations(timeout: defaultTimeout)
//        notifyConn.close()
//        listenConn.close()
//    }
//
//    func testNotifyAndListenOnMultipleChannels() throws {
//        let completionHandlerExpectation1 = expectation(description: "first completion handler called")
//        let completionHandlerExpectation2 = expectation(description: "final completion handler called")
//        let notifyConn = try PostgreSQLConnection.makeTest()
//        let listenConn = try PostgreSQLConnection.makeTest()
//        let channelName = "Fooze"
//        let channelName2 = "Foozalz"
//        let messageText = "Bar"
//        let finalMessageText = "Baz"
//
//        try listenConn.listen(channelName) { text in
//            if text == messageText {
//                completionHandlerExpectation1.fulfill()
//            }
//        }.catch({ err in XCTFail("error \(err)") })
//
//        try listenConn.listen(channelName2) { text in
//            if text == finalMessageText {
//                completionHandlerExpectation2.fulfill()
//            }
//        }.catch({ err in XCTFail("error \(err)") })
//
//        try notifyConn.notify(channelName, message: messageText).wait()
//        try notifyConn.notify(channelName2, message: finalMessageText).wait()
//
//        waitForExpectations(timeout: defaultTimeout)
//        notifyConn.close()
//        listenConn.close()
//    }
//
//    func testUnlisten() throws {
//        let unlistenHandlerExpectation = expectation(description: "unlisten completion handler called")
//
//        let listenHandlerExpectation = expectation(description: "listen completion handler called")
//
//        let notifyConn = try PostgreSQLConnection.makeTest()
//        let listenConn = try PostgreSQLConnection.makeTest()
//        let channelName = "Foozers"
//        let messageText = "Bar"
//
//        try listenConn.listen(channelName) { text in
//            if text == messageText {
//                listenHandlerExpectation.fulfill()
//            }
//        }.catch({ err in XCTFail("error \(err)") })
//
//        try notifyConn.notify(channelName, message: messageText).wait()
//        try notifyConn.unlisten(channelName, unlistenHandler: {
//            unlistenHandlerExpectation.fulfill()
//        }).wait()
//        waitForExpectations(timeout: defaultTimeout)
//        notifyConn.close()
//        listenConn.close()
//    }

    func testURLParsing() throws {
        let databaseURL = "postgres://username:password@hostname.com:5432/database"
        let config = try PostgreSQLDatabaseConfig(url: databaseURL)
		if case let .tcp(hostname, port) = config.serverAddress {
			XCTAssertEqual(hostname, "hostname.com")
			XCTAssertEqual(port, 5432)
		} else {
			XCTFail("unexpected server address \(config.serverAddress)")
		}
        XCTAssertEqual(config.username, "username")
        XCTAssertEqual(config.password, "password")
        XCTAssertEqual(config.database, "database")
    }

    // https://github.com/vapor/postgresql/issues/46
    func testGH46() throws {
        struct Overview {
            var platform: String
            var identifier: String
            var count: Int
        }

        let connection = try PostgreSQLConnection.makeTest(transport: .cleartext)
        _ = try connection.simpleQuery("DROP TABLE IF EXISTS apps").wait()
        _ = try connection.simpleQuery("CREATE TABLE apps (id INT, platform TEXT, identifier TEXT)").wait()
        _ = try connection.simpleQuery("INSERT INTO apps VALUES (1, 'a', 'b')").wait()
        _ = try connection.simpleQuery("INSERT INTO apps VALUES (2, 'c', 'd')").wait()
        _ = try connection.simpleQuery("INSERT INTO apps VALUES (3, 'a', 'd')").wait()
        _ = try connection.simpleQuery("INSERT INTO apps VALUES (4, 'a', 'b')").wait()
        let overviews = try connection.query("SELECT platform, identifier, COUNT(id) as count FROM apps GROUP BY platform, identifier").map(to: [Overview].self) { data in
            return try data.map { row in
                return try Overview(
                    platform: row.firstValue(forColumn: "platform")!.decode(String.self),
                    identifier: row.firstValue(forColumn: "identifier")!.decode(String.self),
                    count: row.firstValue(forColumn: "count")!.decode(Int.self)
                )
            }
        }.wait()
        XCTAssertEqual(overviews.count, 3)
    }
    
    func testDML() throws {
        let conn = try PostgreSQLConnection.makeTest(transport: .cleartext)
        _ = try conn.simpleQuery("DROP TABLE IF EXISTS users").wait()
        _ = try conn.simpleQuery("CREATE TABLE users (id INT, name TEXT)").wait()
        defer { _ = try? conn.simpleQuery("DROP TABLE users").wait() }
        
        let save = try conn.query(.dml(
            statement: .insert(),
            table: "users",
            columns: [
                "id": .bind(42),
                "name": .bind("vapor")
            ]
        )).wait()
        XCTAssertEqual(save.count, 0)

        let search = try conn.query(.dml(
            statement: .select(),
            table: "users",
            keys: [.all],
            predicates: [.predicate("name", .equal, .bind("vapor"))]
        )).wait()
        XCTAssertEqual(search.count, 1)
        
        
        try conn.query(.select("id", "name", from: "users")) { row in
            print(row)
        }.wait()
    }

    static var allTests = [
        ("testUnverifiedSSLConnection", testUnverifiedSSLConnection),
        ("testVersion", testVersion),
        ("testSelectTypes", testSelectTypes),
        ("testParse", testParse),
        ("testTypes", testTypes),
        ("testParameterizedTypes", testParameterizedTypes),
        ("testStruct", testStruct),
        ("testNull", testNull),
        ("testGH24", testGH24),
//        ("testNotifyAndListen", testNotifyAndListen),
//        ("testNotifyAndListenOnMultipleChannels", testNotifyAndListenOnMultipleChannels),
//        ("testUnlisten", testUnlisten),
        ("testURLParsing", testURLParsing),
        ("testGH46", testGH46),
    ]
}

extension PostgreSQLConnection {
    /// Creates a test event loop and psql client over ssl.
    static func makeTest(transport: PostgreSQLTransportConfig) throws -> PostgreSQLConnection {
<<<<<<< HEAD
        #if Xcode
        return try _makeTest(hostname: "localhost", password: "vapor_password", port: transport.isTLS ? 5433 : 5432, transport: transport)
=======
        #if os(macOS)
        return try _makeTest(serverAddress: .tcp(hostname: "192.168.99.100", port: transport.isTLS ? 5433 : 5432), password: "vapor_password", transport: transport)
>>>>>>> 07fe6bd8
        #else
        return try _makeTest(serverAddress: .tcp(hostname: transport.isTLS ? "tls" : "cleartext", port: 5432), password: "vapor_password", transport: transport)
        #endif
    }

    /// Creates a test connection.
    private static func _makeTest(serverAddress: PostgreSQLDatabaseConfig.ServerAddress, password: String? = nil, transport: PostgreSQLTransportConfig = .cleartext) throws -> PostgreSQLConnection {
        let group = MultiThreadedEventLoopGroup(numThreads: 1)
        let client = try PostgreSQLConnection.connect(to: serverAddress, transport: transport, on: group) { error in
            XCTFail("\(error)")
            }.wait()
        _ = try client.authenticate(username: "vapor_username", database: "vapor_database", password: password).wait()
        return client
    }
}

func +=<T>(lhs: inout [T], rhs: T) {
    lhs.append(rhs)
}<|MERGE_RESOLUTION|>--- conflicted
+++ resolved
@@ -522,13 +522,8 @@
 extension PostgreSQLConnection {
     /// Creates a test event loop and psql client over ssl.
     static func makeTest(transport: PostgreSQLTransportConfig) throws -> PostgreSQLConnection {
-<<<<<<< HEAD
-        #if Xcode
-        return try _makeTest(hostname: "localhost", password: "vapor_password", port: transport.isTLS ? 5433 : 5432, transport: transport)
-=======
         #if os(macOS)
-        return try _makeTest(serverAddress: .tcp(hostname: "192.168.99.100", port: transport.isTLS ? 5433 : 5432), password: "vapor_password", transport: transport)
->>>>>>> 07fe6bd8
+        return try _makeTest(serverAddress: .tcp(hostname: "localhost", port: transport.isTLS ? 5433 : 5432), password: "vapor_password", transport: transport)
         #else
         return try _makeTest(serverAddress: .tcp(hostname: transport.isTLS ? "tls" : "cleartext", port: 5432), password: "vapor_password", transport: transport)
         #endif
