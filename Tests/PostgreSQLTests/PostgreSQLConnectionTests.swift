import Foundation
import XCTest
import NIO
import PostgreSQL
import Core

class PostgreSQLConnectionTests: XCTestCase {
    func testVersion() throws {
        let client = try PostgreSQLConnection.makeTest()
        let results = try client.simpleQuery("SELECT version();").wait()
        try XCTAssert(results[0].firstValue(forColumn: "version")?.decode(String.self).contains("10.") == true)
    }

    func testSelectTypes() throws {
        let client = try PostgreSQLConnection.makeTest()
        let results = try client.query("select * from pg_type;").wait()
        if results.count > 350 {
            let name = try results[128].firstValue(forColumn: "typname")?.decode(String.self)
            XCTAssert(name != "")
        } else {
            XCTFail("Results count not large enough: \(results.count)")
        }
    }

    func testParse() throws {
        let client = try PostgreSQLConnection.makeTest()
        let query = """
        select * from "pg_type" where "typlen" = $1 or "typlen" = $2
        """
        let rows = try client.query(query, [1, 2]).wait()

        for row in rows {
            try XCTAssert(
                row.firstValue(forColumn: "typlen")?.decode(Int.self) == 1 ||
                row.firstValue(forColumn: "typlen")?.decode(Int.self) == 2
            )
        }
    }

    func testTypes() throws {
        let client = try PostgreSQLConnection.makeTest()
        let createQuery = """
        create table kitchen_sink (
            "smallint" smallint,
            "integer" integer,
            "bigint" bigint,
            "decimal" decimal,
            "numeric" numeric,
            "real" real,
            "double" double precision,
            "varchar" varchar(64),
            "char" char(4),
            "text" text,
            "bytea" bytea,
            "timestamp" timestamp,
            "date" date,
            "time" time,
            "boolean" boolean,
            "point" point
            -- "line" line,
            -- "lseg" lseg,
            -- "box" box,
            -- "path" path,
            -- "polygon" polygon,
            -- "circle" circle,
            -- "cidr" cidr,
            -- "inet" inet,
            -- "macaddr" macaddr,
            -- "bit" bit(16),
            -- "uuid" uuid
        );
        """
        _ = try client.query("drop table if exists kitchen_sink;").wait()
        let createResult = try client.query(createQuery).wait()
        XCTAssertEqual(createResult.count, 0)

        let insertQuery = """
        insert into kitchen_sink values (
            1, -- "smallint" smallint
            2, -- "integer" integer
            3, -- "bigint" bigint
            4, -- "decimal" decimal
            5.3, -- "numeric" numeric
            6, -- "real" real
            7, -- "double" double precision
            '9', -- "varchar" varchar(64)
            '10', -- "char" char(4)
            '11', -- "text" text
            '12', -- "bytea" bytea
            now(), -- "timestamp" timestamp
            current_date, -- "date" date
            localtime, -- "time" time
            true, -- "boolean" boolean
            point(13.5,14) -- "point" point,
            -- "line" line,
            -- "lseg" lseg,
            -- "box" box,
            -- "path" path,
            -- "polygon" polygon,
            -- "circle" circle,
            -- "cidr" cidr,
            -- "inet" inet,
            -- "macaddr" macaddr,
            -- "bit" bit(16),
            -- "uuid" uuid
        );
        """
        let insertResult = try client.query(insertQuery).wait()
        XCTAssertEqual(insertResult.count, 0)
        let queryResult = try client.query("select * from kitchen_sink").wait()
        if queryResult.count == 1 {
            let row = queryResult[0]
            try XCTAssertEqual(row.firstValue(forColumn: "smallint")?.decode(Int16.self), 1)
            try XCTAssertEqual(row.firstValue(forColumn: "integer")?.decode(Int32.self), 2)
            try XCTAssertEqual(row.firstValue(forColumn: "bigint")?.decode(Int64.self), 3)
            try XCTAssertEqual(row.firstValue(forColumn: "decimal")?.decode(String.self), "4")
            try XCTAssertEqual(row.firstValue(forColumn: "real")?.decode(Float.self), 6)
            try XCTAssertEqual(row.firstValue(forColumn: "double")?.decode(Double.self), 7)
            try XCTAssertEqual(row.firstValue(forColumn: "varchar")?.decode(String.self), "9")
            try XCTAssertEqual(row.firstValue(forColumn: "char")?.decode(String.self), "10  ")
            try XCTAssertEqual(row.firstValue(forColumn: "text")?.decode(String.self), "11")
            try XCTAssertEqual(row.firstValue(forColumn: "bytea")?.decode(Data.self), Data([0x31, 0x32]))
            try XCTAssertEqual(row.firstValue(forColumn: "boolean")?.decode(Bool.self), true)
            try XCTAssertNotNil(row.firstValue(forColumn: "timestamp")?.decode(Date.self))
            try XCTAssertNotNil(row.firstValue(forColumn: "date")?.decode(Date.self))
            try XCTAssertNotNil(row.firstValue(forColumn: "time")?.decode(Date.self))
            try XCTAssertEqual(row.firstValue(forColumn: "point")?.decode(PostgreSQLPoint.self), PostgreSQLPoint(x: 13.5, y: 14))
        } else {
            XCTFail("query result count is: \(queryResult.count)")
        }
    }

    func testParameterizedTypes() throws {
        let client = try PostgreSQLConnection.makeTest()
        let createQuery = """
        create table kitchen_sink (
            "smallint" smallint,
            "integer" integer,
            "bigint" bigint,
            "decimal" decimal,
            "numeric" numeric,
            "real" real,
            "double" double precision,
            "varchar" varchar(64),
            "char" char(4),
            "text" text,
            "bytea" bytea,
            "timestamp" timestamp,
            "date" date,
            "time" time,
            "boolean" boolean,
            "point" point,
            "uuid" uuid,
            "array" point[]
            -- "line" line,
            -- "lseg" lseg,
            -- "box" box,
            -- "path" path,
            -- "polygon" polygon,
            -- "circle" circle,
            -- "cidr" cidr,
            -- "inet" inet,
            -- "macaddr" macaddr,
            -- "bit" bit(16),
        );
        """
        _ = try client.query("drop table if exists kitchen_sink;").wait()
        let createResult = try client.query(createQuery).wait()
        XCTAssertEqual(createResult.count, 0)

        let insertQuery = """
        insert into kitchen_sink values (
            $1, -- "smallint" smallint
            $2, -- "integer" integer
            $3, -- "bigint" bigint
            $4::numeric, -- "decimal" decimal
            $5, -- "numeric" numeric
            $6, -- "real" real
            $7, -- "double" double precision
            $8, -- "varchar" varchar(64)
            $9, -- "char" char(4)
            $10, -- "text" text
            $11, -- "bytea" bytea
            $12, -- "timestamp" timestamp
            $13, -- "date" date
            $14, -- "time" time
            $15, -- "boolean" boolean
            $16, -- "point" point
            $17, -- "uuid" uuid
            '{"(1,2)","(3,4)"}' -- "array" point[]
            -- "line" line,
            -- "lseg" lseg,
            -- "box" box,
            -- "path" path,
            -- "polygon" polygon,
            -- "circle" circle,
            -- "cidr" cidr,
            -- "inet" inet,
            -- "macaddr" macaddr,
            -- "bit" bit(16),
        );
        """

        var params: [PostgreSQLDataConvertible] = []
        params += Int16(1) // smallint
        params += Int32(2) // integer
        params += Int64(3) // bigint
        params += String("123456789.123456789") // decimal
        params += Double(5) // numeric
        params += Float(6) // real
        params += Double(7) // double
        params += String("8") // varchar
        params += String("9") // char
        params += String("10") // text
        params += Data([0x31, 0x32]) // bytea
        params += Date() // timestamp
        params += Date() // date
        params += Date() // time
        params += Bool(true) // boolean
        params += PostgreSQLPoint(x: 11.4, y: 12) // point
        params += UUID() // new uuid
        // params.append([1,2,3] as [Int]) // new array

        let insertResult = try client.query(insertQuery, params).wait()
        XCTAssertEqual(insertResult.count, 0)

        let parameterizedResult = try client.query("select * from kitchen_sink").wait()
        if parameterizedResult.count == 1 {
            let row = parameterizedResult[0]
            try XCTAssertEqual(row.firstValue(forColumn: "smallint")?.decode(Int16.self), 1)
            try XCTAssertEqual(row.firstValue(forColumn: "integer")?.decode(Int32.self), 2)
            try XCTAssertEqual(row.firstValue(forColumn: "bigint")?.decode(Int64.self), 3)
            try XCTAssertEqual(row.firstValue(forColumn: "decimal")?.decode(String.self), "123456789.123456789")
            try XCTAssertEqual(row.firstValue(forColumn: "real")?.decode(Float.self), 6)
            try XCTAssertEqual(row.firstValue(forColumn: "double")?.decode(Double.self), 7)
            try XCTAssertEqual(row.firstValue(forColumn: "varchar")?.decode(String.self), "8")
            try XCTAssertEqual(row.firstValue(forColumn: "char")?.decode(String.self), "9   ")
            try XCTAssertEqual(row.firstValue(forColumn: "text")?.decode(String.self), "10")
            try XCTAssertEqual(row.firstValue(forColumn: "bytea")?.decode(Data.self), Data([0x31, 0x32]))
            try XCTAssertEqual(row.firstValue(forColumn: "boolean")?.decode(Bool.self), true)
            try XCTAssertNotNil(row.firstValue(forColumn: "timestamp")?.decode(Date.self))
            try XCTAssertNotNil(row.firstValue(forColumn: "date")?.decode(Date.self))
            try XCTAssertNotNil(row.firstValue(forColumn: "time")?.decode(Date.self))
            try XCTAssertEqual(row.firstValue(forColumn: "point")?.decode(String.self), "(11.4,12.0)")
            try XCTAssertNotNil(row.firstValue(forColumn: "uuid")?.decode(UUID.self))
            try XCTAssertEqual(row.firstValue(forColumn: "array")?.decode([PostgreSQLPoint].self).first?.x, 1.0)
        } else {
            XCTFail("parameterized result count is: \(parameterizedResult.count)")
        }
    }

    func testStruct() throws {
        struct Hello: PostgreSQLJSONCustomConvertible, Codable {
            var message: String
        }

        let client = try PostgreSQLConnection.makeTest()
        _ = try client.query("drop table if exists foo;").wait()
        let createResult = try client.query("create table foo (id integer, dict jsonb);").wait()
        XCTAssertEqual(createResult.count, 0)
        let insertResult = try client.query("insert into foo values ($1, $2);", [
            Int32(1), Hello(message: "hello, world")
        ]).wait()

        XCTAssertEqual(insertResult.count, 0)
        let parameterizedResult = try client.query("select * from foo").wait()
        if parameterizedResult.count == 1 {
            let row = parameterizedResult[0]
            try XCTAssertEqual(row.firstValue(forColumn: "id")?.decode(Int.self), 1)
            try XCTAssertEqual(row.firstValue(forColumn: "dict")?.decode(Hello.self).message, "hello, world")
        } else {
            XCTFail("parameterized result count is: \(parameterizedResult.count)")
        }
    }

    func testNull() throws {
        let client = try PostgreSQLConnection.makeTest()
        _ = try client.query("drop table if exists nulltest;").wait()
        let createResult = try client.query("create table nulltest (i integer not null, d timestamp);").wait()
        XCTAssertEqual(createResult.count, 0)
        let insertResult = try client.query("insert into nulltest  (i, d) VALUES ($1, $2)", [
            PostgreSQLData(type: .int2, format: .binary, data: Data([0x00, 0x01])),
            PostgreSQLData(type: .timestamp, format: .binary, data: nil),
        ]).wait()
        XCTAssertEqual(insertResult.count, 0)
        let parameterizedResult = try client.query("select * from nulltest").wait()
        XCTAssertEqual(parameterizedResult.count, 1)
    }

    func testGH24() throws {
        /// PREPARE
        let client = try PostgreSQLConnection.makeTest()
        _ = try client.query("""
        DROP TABLE IF EXISTS "acronym+category"
        """).wait()
        _ = try client.query("""
        DROP TABLE IF EXISTS "categories"
        """).wait()
        _ = try client.query("""
        DROP TABLE IF EXISTS "acronyms"
        """).wait()
        _ = try client.query("""
        DROP TABLE IF EXISTS "users"
        """).wait()

        /// CREATE
        let _ = try client.query("""
        CREATE TABLE "users" ("id" UUID PRIMARY KEY, "name" TEXT NOT NULL, "username" TEXT NOT NULL)
        """).wait()
        let _ = try client.query("""
        CREATE TABLE "acronyms" ("id" BIGINT GENERATED BY DEFAULT AS IDENTITY PRIMARY KEY, "short" TEXT NOT NULL, "long" TEXT NOT NULL, "userID" UUID NOT NULL, FOREIGN KEY ("userID") REFERENCES "users" ("id"), FOREIGN KEY ("userID") REFERENCES "users" ("id"))
        """).wait()
        let _ = try client.query("""
        CREATE TABLE "categories" ("id" BIGINT GENERATED BY DEFAULT AS IDENTITY PRIMARY KEY, "name" TEXT NOT NULL)
        """).wait()
        let _ = try client.query("""
        CREATE TABLE "acronym+category" ("id" UUID PRIMARY KEY, "acronymID" BIGINT NOT NULL, "categoryID" BIGINT NOT NULL, FOREIGN KEY ("acronymID") REFERENCES "acronyms" ("id"), FOREIGN KEY ("categoryID") REFERENCES "categories" ("id"), FOREIGN KEY ("acronymID") REFERENCES "acronyms" ("id"), FOREIGN KEY ("categoryID") REFERENCES "categories" ("id"))
        """).wait()

        /// INSERT
        let userUUID = UUID()
        let _ = try client.query("""
        INSERT INTO "users" ("id", "name", "username") VALUES ($1, $2, $3)
        """, [userUUID, "Vapor Test", "vapor"]).wait()
        let _ = try client.query("""
        INSERT INTO "acronyms" ("id", "userID", "short", "long") VALUES ($1, $2, $3, $4)
        """, [1, userUUID, "ilv", "i love vapor"]).wait()
        let _ = try client.query("""
        INSERT INTO "categories" ("id", "name") VALUES ($1, $2);
        """, [1, "all"]).wait()


        /// SELECT
        let acronyms = try client.query("""
        SELECT "acronyms".* FROM "acronyms" WHERE ("acronyms"."id" = $1) LIMIT 1 OFFSET 0
        """, [1])
        let categories = try client.query("""
        SELECT "categories".* FROM "categories" WHERE ("categories"."id" = $1) LIMIT 1 OFFSET 0
        """, [1])

        _ = try acronyms.wait()
        _ = try categories.wait()
    }

<<<<<<< HEAD
    func testNotifyAndListen() throws {
        let notifyConn = try PostgreSQLConnection.makeTest()
        let listenConn = try PostgreSQLConnection.makeTest()
        let channelName = "Foo"
        let messageText = "Bar"
        var messageReceived = false
        
        try listenConn.listen(channelName) { text in
            messageReceived = text == messageText
        }.catch({ err in XCTFail("error \(err)") })

        try notifyConn.notify(channelName, message: messageText).wait()

        sleep(1) // Wait for any delay in the message being received
        notifyConn.close()
        listenConn.close()
        XCTAssert(messageReceived)
=======
    func testURLParsing() throws {
        let databaseURL = "postgres://username:password@hostname.com:5432/database"
        let config = try PostgreSQLDatabaseConfig(url: databaseURL)
        XCTAssertEqual(config.hostname, "hostname.com")
        XCTAssertEqual(config.port, 5432)
        XCTAssertEqual(config.username, "username")
        XCTAssertEqual(config.password, "password")
        XCTAssertEqual(config.database, "database")
>>>>>>> 7d0bddb0
    }

    static var allTests = [
        ("testVersion", testVersion),
        ("testSelectTypes", testSelectTypes),
        ("testParse", testParse),
        ("testTypes", testTypes),
        ("testParameterizedTypes", testParameterizedTypes),
        ("testStruct", testStruct),
        ("testNull", testNull),
        ("testGH24", testGH24),
<<<<<<< HEAD
        ("testNotifyAndListen", testNotifyAndListen)
=======
        ("testURLParsing", testURLParsing),
>>>>>>> 7d0bddb0
    ]
}

extension PostgreSQLConnection {
    /// Creates a test event loop and psql client.
    static func makeTest() throws -> PostgreSQLConnection {
        let hostname: String
        #if Xcode
        hostname = (try? Process.execute("docker-machine", "ip")) ?? "192.168.99.100"
        #else
        hostname = "localhost"
        #endif
        let group = MultiThreadedEventLoopGroup(numThreads: 1)
        let client = try PostgreSQLConnection.connect(hostname: hostname, on: group) { error in
            XCTFail("\(error)")
        }.wait()
        _ = try client.authenticate(username: "vapor_username", database: "vapor_database", password: nil).wait()
        return client
    }
}

func +=<T>(lhs: inout [T], rhs: T) {
    lhs.append(rhs)
}<|MERGE_RESOLUTION|>--- conflicted
+++ resolved
@@ -342,7 +342,6 @@
         _ = try categories.wait()
     }
 
-<<<<<<< HEAD
     func testNotifyAndListen() throws {
         let notifyConn = try PostgreSQLConnection.makeTest()
         let listenConn = try PostgreSQLConnection.makeTest()
@@ -360,7 +359,8 @@
         notifyConn.close()
         listenConn.close()
         XCTAssert(messageReceived)
-=======
+    }
+
     func testURLParsing() throws {
         let databaseURL = "postgres://username:password@hostname.com:5432/database"
         let config = try PostgreSQLDatabaseConfig(url: databaseURL)
@@ -369,7 +369,6 @@
         XCTAssertEqual(config.username, "username")
         XCTAssertEqual(config.password, "password")
         XCTAssertEqual(config.database, "database")
->>>>>>> 7d0bddb0
     }
 
     static var allTests = [
@@ -381,11 +380,8 @@
         ("testStruct", testStruct),
         ("testNull", testNull),
         ("testGH24", testGH24),
-<<<<<<< HEAD
-        ("testNotifyAndListen", testNotifyAndListen)
-=======
+        ("testNotifyAndListen", testNotifyAndListen),
         ("testURLParsing", testURLParsing),
->>>>>>> 7d0bddb0
     ]
 }
 
