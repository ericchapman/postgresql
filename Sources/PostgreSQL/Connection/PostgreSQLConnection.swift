--- conflicted
+++ resolved
@@ -188,10 +188,6 @@
 
     /// Closes this client.
     public func close() {
-<<<<<<< HEAD
-        isClosed = true
-        channel.close(promise: nil)
-=======
         if let beforeClose = beforeClose {
             _ = beforeClose(self).then { _ in
                 self.channel.close(mode: CloseMode.all)
@@ -199,7 +195,6 @@
         } else {
             channel.close(promise: nil)
         }
->>>>>>> b4ca67f4
     }
 
     /// Called when this class deinitializes.
